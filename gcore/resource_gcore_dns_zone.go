--- conflicted
+++ resolved
@@ -8,10 +8,7 @@
 	"time"
 
 	dnssdk "github.com/G-Core/gcore-dns-sdk-go"
-<<<<<<< HEAD
-=======
-
->>>>>>> 3f5d9592
+
 	"github.com/hashicorp/go-cty/cty"
 	"github.com/hashicorp/terraform-plugin-sdk/v2/diag"
 	"github.com/hashicorp/terraform-plugin-sdk/v2/helper/schema"
@@ -149,9 +146,6 @@
 	config := m.(*Config)
 	client := config.DNSClient
 
-<<<<<<< HEAD
-	_, err := client.CreateZone(ctx, dnssdk.AddZone{Name: name})
-=======
 	addZone := dnssdk.AddZone{
 		Name:          zoneName,
 		Contact:       d.Get(DNSZoneSchemaContact).(string),
@@ -166,7 +160,6 @@
 	}
 
 	_, err := client.CreateZone(ctx, addZone)
->>>>>>> 3f5d9592
 	if err != nil {
 		return diag.FromErr(fmt.Errorf("create zone: %v", err))
 	}
