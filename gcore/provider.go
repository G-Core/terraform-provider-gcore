--- conflicted
+++ resolved
@@ -196,11 +196,8 @@
 			"gcore_waap_security_insight_silence": resourceWaapSecurityInsightSilence(),
 			"gcore_waap_api_path":                 resourceWaapApiPath(),
 			"gcore_waap_advanced_rule":            resourceWaapAdvancedRule(),
-<<<<<<< HEAD
 			"gcore_waap_custom_page_set":          resourceWaapCustomPageSet(),
-=======
 			"gcore_waap_policy":                   resourceWaapPolicy(),
->>>>>>> be4e5584
 		},
 		DataSourcesMap: map[string]*schema.Resource{
 			"gcore_ai_cluster":                 dataSourceAICluster(),
