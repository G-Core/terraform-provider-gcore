package gcore

import (
	"context"
	"fmt"
	"log"
	"net/http"
	"net/url"
	"os"
	"sync"

	dnssdk "github.com/G-Core/gcore-dns-sdk-go"
	storageSDK "github.com/G-Core/gcore-storage-sdk-go"
	gcdn "github.com/G-Core/gcorelabscdn-go"
	gcdnProvider "github.com/G-Core/gcorelabscdn-go/gcore/provider"
	gcorecloud "github.com/G-Core/gcorelabscloud-go"
	gc "github.com/G-Core/gcorelabscloud-go/gcore"
	"github.com/hashicorp/terraform-plugin-sdk/v2/diag"
	"github.com/hashicorp/terraform-plugin-sdk/v2/helper/schema"
	"github.com/hashicorp/terraform/version"
)

const (
	ProviderOptPermanentToken    = "permanent_api_token"
	ProviderOptSkipCredsAuthErr  = "ignore_creds_auth_error"
	ProviderOptSingleApiEndpoint = "api_endpoint"
	DefaultUserAgent             = "terraform-provider/%s"

	lifecyclePolicyResource = "gcore_lifecyclepolicy"
)

var AppVersion = "dev"

func Provider() *schema.Provider {
	return &schema.Provider{
		Schema: map[string]*schema.Schema{
			"user_name": {
				Type:     schema.TypeString,
				Optional: true,
				// commented because it's broke all tests
				//AtLeastOneOf: []string{ProviderOptPermanentToken, "user_name"},
				//RequiredWith: []string{"user_name", "password"},
				Deprecated:  fmt.Sprintf("Use `%s` instead", ProviderOptPermanentToken),
				Description: "Gcore account username. Can also be set with the GCORE_USERNAME environment variable.",
				DefaultFunc: schema.EnvDefaultFunc("GCORE_USERNAME", nil),
			},
			"password": {
				Type:     schema.TypeString,
				Optional: true,
				// commented because it's broke all tests
				//RequiredWith: []string{"user_name", "password"},
				Deprecated:  fmt.Sprintf("Use `%s` instead", ProviderOptPermanentToken),
				Description: "Gcore account password. Can also be set with the GCORE_PASSWORD environment variable.",
				DefaultFunc: schema.EnvDefaultFunc("GCORE_PASSWORD", nil),
			},
			ProviderOptPermanentToken: {
				Type:     schema.TypeString,
				Optional: true,
				// commented because it's broke all tests
				//AtLeastOneOf: []string{ProviderOptPermanentToken, "user_name"},
				Sensitive:   true,
				Description: "A permanent [API-token](https://gcore.com/docs/account-settings/create-use-or-delete-a-permanent-api-token). Can also be set with the GCORE_PERMANENT_TOKEN environment variable.",
				DefaultFunc: schema.EnvDefaultFunc("GCORE_PERMANENT_TOKEN", nil),
			},
			ProviderOptSingleApiEndpoint: {
				Type:        schema.TypeString,
				Optional:    true,
				Description: "A single API endpoint for all products. Will be used when specific product API url is not defined. Can also be set with the GCORE_API_ENDPOINT environment variable.",
				DefaultFunc: schema.EnvDefaultFunc("GCORE_API_ENDPOINT", "https://api.gcore.com"),
			},
			ProviderOptSkipCredsAuthErr: {
				Type:        schema.TypeBool,
				Optional:    true,
				Deprecated:  "Does not have any effect anymore.",
				Description: "Should be set to true when you are gonna to use storage resource with permanent API-token only.",
			},
			"gcore_platform": {
				Type:          schema.TypeString,
				Optional:      true,
				Deprecated:    "Use `gcore_platform_api` instead.",
				ConflictsWith: []string{"gcore_platform_api"},
				Description:   "Platform URL is used for generate JWT.",
				DefaultFunc:   schema.EnvDefaultFunc("GCORE_PLATFORM", nil),
			},
			"gcore_platform_api": {
				Type:        schema.TypeString,
				Optional:    true,
				Description: "Platform URL is used for generate JWT (define only if you want to override Platform API endpoint). Can also be set with the GCORE_PLATFORM_API environment variable.",
				DefaultFunc: schema.EnvDefaultFunc("GCORE_PLATFORM_API", nil),
			},
			"gcore_api": {
				Type:          schema.TypeString,
				Optional:      true,
				Deprecated:    "Use `gcore_cloud_api` instead.",
				ConflictsWith: []string{"gcore_cloud_api"},
				Description:   "Region API.",
				DefaultFunc:   schema.EnvDefaultFunc("GCORE_API", nil),
			},
			"gcore_cloud_api": {
				Type:        schema.TypeString,
				Optional:    true,
				Description: "Region API (define only if you want to override Region API endpoint). Can also be set with the GCORE_CLOUD_API environment variable.",
				DefaultFunc: schema.EnvDefaultFunc("GCORE_CLOUD_API", nil),
			},
			"gcore_cdn_api": {
				Type:        schema.TypeString,
				Optional:    true,
				Description: "CDN API (define only if you want to override CDN API endpoint). Can also be set with the GCORE_CDN_API environment variable.",
				DefaultFunc: schema.EnvDefaultFunc("GCORE_CDN_API", ""),
			},
			"gcore_storage_api": {
				Type:        schema.TypeString,
				Optional:    true,
				Description: "Storage API (define only if you want to override Storage API endpoint). Can also be set with the GCORE_STORAGE_API environment variable.",
				DefaultFunc: schema.EnvDefaultFunc("GCORE_STORAGE_API", ""),
			},
			"gcore_dns_api": {
				Type:        schema.TypeString,
				Optional:    true,
				Description: "DNS API (define only if you want to override DNS API endpoint). Can also be set with the GCORE_DNS_API environment variable.",
				DefaultFunc: schema.EnvDefaultFunc("GCORE_DNS_API", ""),
			},
			"gcore_client_id": {
				Type:        schema.TypeString,
				Optional:    true,
				Description: "Client ID. Can also be set with the GCORE_CLIENT_ID environment variable.",
				DefaultFunc: schema.EnvDefaultFunc("GCORE_CLIENT_ID", ""),
			},
		},
		ResourcesMap: map[string]*schema.Resource{
			"gcore_ai_cluster":           resourceAICluster(),
			"gcore_volume":               resourceVolume(),
			"gcore_network":              resourceNetwork(),
			"gcore_subnet":               resourceSubnet(),
			"gcore_router":               resourceRouter(),
			"gcore_instance":             resourceInstance(),
			"gcore_instancev2":           resourceInstanceV2(),
			"gcore_keypair":              resourceKeypair(),
			"gcore_reservedfixedip":      resourceReservedFixedIP(),
			"gcore_floatingip":           resourceFloatingIP(),
			"gcore_loadbalancer":         resourceLoadBalancer(),
			"gcore_loadbalancerv2":       resourceLoadBalancerV2(),
			"gcore_lblistener":           resourceLbListener(),
			"gcore_lbpool":               resourceLBPool(),
			"gcore_lbmember":             resourceLBMember(),
			"gcore_securitygroup":        resourceSecurityGroup(),
			"gcore_baremetal":            resourceBmInstance(),
			"gcore_snapshot":             resourceSnapshot(),
			"gcore_servergroup":          resourceServerGroup(),
			"gcore_k8sv2":                resourceK8sV2(),
			"gcore_secret":               resourceSecret(),
			"gcore_laas_topic":           resourceLaaSTopic(),
			"gcore_faas_namespace":       resourceFaaSNamespace(),
			"gcore_faas_function":        resourceFaaSFunction(),
			"gcore_faas_key":             resourceFaaSKey(),
			"gcore_storage_s3":           resourceStorageS3(),
			"gcore_storage_s3_bucket":    resourceStorageS3Bucket(),
			DNSZoneResource:              resourceDNSZone(),
			DNSZoneRecordResource:        resourceDNSZoneRecord(),
			"gcore_storage_sftp":         resourceStorageSFTP(),
			"gcore_storage_sftp_key":     resourceStorageSFTPKey(),
			"gcore_cdn_resource":         resourceCDNResource(),
			"gcore_cdn_origingroup":      resourceCDNOriginGroup(),
			"gcore_cdn_originshielding":  resourceCDNOriginShielding(),
			"gcore_cdn_applied_preset":   resourceCDNAppliedPreset(),
			"gcore_cdn_rule":             resourceCDNRule(),
			"gcore_cdn_sslcert":          resourceCDNCert(),
			"gcore_cdn_rule_template":    resourceRuleTemplate(),
			"gcore_cdn_cacert":           resourceCDNCACert(),
			lifecyclePolicyResource:      resourceLifecyclePolicy(),
			"gcore_ddos_protection":      resourceDDoSProtection(),
			"gcore_inference_deployment": resourceInferenceDeployment(),
			"gcore_inference_secret":     resourceInferenceSecrets(),
			"gcore_registry_credential":  resourceRegistryCredential(),
		},
		DataSourcesMap: map[string]*schema.Resource{
			"gcore_ai_cluster":             dataSourceAICluster(),
			"gcore_project":                dataSourceProject(),
			"gcore_region":                 dataSourceRegion(),
			"gcore_securitygroup":          dataSourceSecurityGroup(),
			"gcore_image":                  dataSourceImage(),
			"gcore_volume":                 dataSourceVolume(),
			"gcore_network":                dataSourceNetwork(),
			"gcore_subnet":                 dataSourceSubnet(),
			"gcore_router":                 dataSourceRouter(),
			"gcore_loadbalancer":           dataSourceLoadBalancer(),
			"gcore_loadbalancerv2":         dataSourceLoadBalancerV2(),
			"gcore_lblistener":             dataSourceLBListener(),
			"gcore_lbpool":                 dataSourceLBPool(),
			"gcore_instance":               dataSourceInstance(),
			"gcore_floatingip":             dataSourceFloatingIP(),
			"gcore_storage_s3":             dataSourceStorageS3(),
			"gcore_storage_s3_bucket":      dataSourceStorageS3Bucket(),
			"gcore_storage_sftp":           dataSourceStorageSFTP(),
			"gcore_storage_sftp_key":       dataSourceStorageSFTPKey(),
			"gcore_reservedfixedip":        dataSourceReservedFixedIP(),
			"gcore_servergroup":            dataSourceServerGroup(),
			"gcore_k8sv2":                  dataSourceK8sV2(),
			"gcore_k8sv2_kubeconfig":       dataSourceK8sV2KubeConfig(),
			"gcore_secret":                 dataSourceSecret(),
			"gcore_laas_hosts":             dataSourceLaaSHosts(),
			"gcore_laas_status":            dataSourceLaaSStatus(),
			"gcore_faas_namespace":         dataSourceFaaSNamespace(),
			"gcore_faas_key":               dataSourceFaaSKey(),
			"gcore_faas_function":          dataSourceFaaSFunction(),
			"gcore_ddos_profile_template":  dataSourceDDoSProfileTemplate(),
			"gcore_cdn_shielding_location": dataOriginShieldingLocation(),
			"gcore_cdn_preset":             dataPreset(),
<<<<<<< HEAD
			"gcore_cdn_client":             dataClient(),
=======
			"gcore_inference_flavor":       dataSourceInferenceFlavor(),
>>>>>>> 56b2429d
		},
		ConfigureContextFunc: providerConfigure,
	}
}

func providerConfigure(_ context.Context, d *schema.ResourceData) (interface{}, diag.Diagnostics) {
	username := d.Get("user_name").(string)
	password := d.Get("password").(string)
	permanentToken := d.Get(ProviderOptPermanentToken).(string)
	apiEndpoint := d.Get(ProviderOptSingleApiEndpoint).(string)

	var diags diag.Diagnostics
	if permanentToken == "" &&
		(username == "" || password == "") {
		diags = append(diags, diag.Diagnostic{
			Severity: diag.Error,
			Summary:  "Field 'permanent_api_token' or 'username' and 'password' are required.",
			Detail:   "To use provider your should fill field 'permanent_api_token' or 'username' and 'password'.",
		})
	}

	cloudApi := d.Get("gcore_cloud_api").(string)
	if cloudApi == "" {
		cloudApi = d.Get("gcore_api").(string)
	}
	if cloudApi == "" {
		cloudApi = apiEndpoint + "/cloud"
	}

	cdnAPI := d.Get("gcore_cdn_api").(string)
	if cdnAPI == "" {
		cdnAPI = apiEndpoint
	}

	storageAPI := d.Get("gcore_storage_api").(string)
	if storageAPI == "" {
		storageAPI = apiEndpoint + "/storage"
	}

	dnsAPI := d.Get("gcore_dns_api").(string)
	if dnsAPI == "" {
		dnsAPI = apiEndpoint + "/dns"
	}

	platform := d.Get("gcore_platform_api").(string)
	if platform == "" {
		platform = d.Get("gcore_platform").(string)
	}
	if platform == "" {
		platform = apiEndpoint + "/iam"
	}

	clientID := d.Get("gcore_client_id").(string)

	var err error
	var provider *gcorecloud.ProviderClient
	if permanentToken != "" {
		provider, err = gc.APITokenClient(gcorecloud.APITokenOptions{
			APIURL:   cloudApi,
			APIToken: permanentToken,
		})
	} else {
		provider, err = gc.AuthenticatedClient(gcorecloud.AuthOptions{
			APIURL:      cloudApi,
			AuthURL:     platform,
			Username:    username,
			Password:    password,
			AllowReauth: true,
			ClientID:    clientID,
		})
	}
	if err != nil {
		provider = &gcorecloud.ProviderClient{}
		log.Printf("[ERROR] init auth client: %s\n", err)
	}
	provider.UserAgent.Prepend(fmt.Sprintf(DefaultUserAgent, AppVersion))

	cdnProvider := gcdnProvider.NewClient(cdnAPI, gcdnProvider.WithSignerFunc(func(req *http.Request) error {
		for k, v := range provider.AuthenticatedHeaders() {
			req.Header.Set(k, v)
		}

		return nil
	}))
	cdnService := gcdn.NewService(cdnProvider)

	provider.SetDebug(os.Getenv("TF_LOG") == "DEBUG")
	config := Config{
		Provider:  provider,
		CDNClient: cdnService,
		CDNMutex:  &sync.Mutex{},
	}

	userAgent := fmt.Sprintf("terraform/%s", version.Version)
	if storageAPI != "" {
		stHost, stPath, err := ExtractHostAndPath(storageAPI)
		if err != nil {
			return nil, diag.FromErr(fmt.Errorf("storage api url: %w", err))
		}
		config.StorageClient = storageSDK.NewSDK(
			stHost,
			stPath,
			storageSDK.WithBearerAuth(provider.AccessToken),
			storageSDK.WithPermanentTokenAuth(func() string { return permanentToken }),
			storageSDK.WithUserAgent(userAgent),
		)
	}
	if dnsAPI != "" {
		baseUrl, err := url.Parse(dnsAPI)
		if err != nil {
			return nil, diag.FromErr(fmt.Errorf("dns api url: %w", err))
		}
		authorizer := dnssdk.BearerAuth(provider.AccessToken())
		if permanentToken != "" {
			authorizer = dnssdk.PermanentAPIKeyAuth(permanentToken)
		}
		config.DNSClient = dnssdk.NewClient(
			authorizer,
			func(client *dnssdk.Client) {
				client.BaseURL = baseUrl
				client.Debug = os.Getenv("TF_LOG") == "DEBUG"
			},
			func(client *dnssdk.Client) {
				client.UserAgent = userAgent
			})
	}

	return &config, diags
}<|MERGE_RESOLUTION|>--- conflicted
+++ resolved
@@ -206,11 +206,8 @@
 			"gcore_ddos_profile_template":  dataSourceDDoSProfileTemplate(),
 			"gcore_cdn_shielding_location": dataOriginShieldingLocation(),
 			"gcore_cdn_preset":             dataPreset(),
-<<<<<<< HEAD
 			"gcore_cdn_client":             dataClient(),
-=======
 			"gcore_inference_flavor":       dataSourceInferenceFlavor(),
->>>>>>> 56b2429d
 		},
 		ConfigureContextFunc: providerConfigure,
 	}
