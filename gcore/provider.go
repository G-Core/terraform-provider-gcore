--- conflicted
+++ resolved
@@ -162,11 +162,8 @@
 			"gcore_cdn_applied_preset":  resourceCDNAppliedPreset(),
 			"gcore_cdn_rule":            resourceCDNRule(),
 			"gcore_cdn_sslcert":         resourceCDNCert(),
-<<<<<<< HEAD
+			"gcore_cdn_rule_template":   resourceRuleTemplate(),
 			"gcore_cdn_cacert":          resourceCDNCACert(),
-=======
-			"gcore_cdn_rule_template":   resourceRuleTemplate(),
->>>>>>> 56403a65
 			lifecyclePolicyResource:     resourceLifecyclePolicy(),
 			"gcore_ddos_protection":     resourceDDoSProtection(),
 		},
